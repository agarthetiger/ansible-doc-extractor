import argparse
import os.path
import re
import sys

from ansible.plugins.loader import fragment_loader
from ansible.utils import plugin_docs

from jinja2 import Environment, PackageLoader

import yaml


_supported_templates = ["rst", "md"]

# The rst_ify filter has been shamelessly stolen from the Ansible helpers in
# hacking subfolder. So all of the credit goes to the Ansible authors.

_ITALIC = re.compile(r"I\(([^)]+)\)")
_BOLD = re.compile(r"B\(([^)]+)\)")
_MODULE = re.compile(r"M\(([^)]+)\)")
_URL = re.compile(r"U\(([^)]+)\)")
_LINK = re.compile(r"L\(([^)]+), *([^)]+)\)")
_CONST = re.compile(r"C\(([^)]+)\)")
_RULER = re.compile(r"HORIZONTALLINE")


def rst_ify(text):
    t = _ITALIC.sub(r"*\1*", text)
    t = _BOLD.sub(r"**\1**", t)
    t = _MODULE.sub(r":ref:`\1 <\1_module>`", t)
    t = _LINK.sub(r"`\1 <\2>`_", t)
    t = _URL.sub(r"\1", t)
    t = _CONST.sub(r"``\1``", t)
    t = _RULER.sub(r"------------", t)

    return t


def md_ify(text):
    t = _ITALIC.sub(r"*\1*", text)
    t = _BOLD.sub(r"**\1**", t)
    t = _MODULE.sub(r"[\1](\1_module)", t)
    t = _LINK.sub(r"[\1](\2)", t)
    t = _URL.sub(r"\1", t)
    t = _CONST.sub(r"`\1`", t)
    t = _RULER.sub(r"------------", t)
    return t


def ensure_list(value):
    if isinstance(value, list):
        return value
    return [value]


<<<<<<< HEAD
def render_module_docs(output_folder, module, template, extension):
=======
def convert_descriptions(data):
    for definition in data.values():
        if "description" in definition:
            definition["description"] = ensure_list(definition["description"])
        if "suboptions" in definition:
            convert_descriptions(definition["suboptions"])
        if "contains" in definition:
            convert_descriptions(definition["contains"])


def render_module_docs(output_folder, module, template):
>>>>>>> 56404aaf
    print("Rendering {}".format(module))
    doc, examples, returndocs, metadata = plugin_docs.get_docstring(
        module, fragment_loader,
    )

    doc.update(
        examples=examples,
        returndocs=yaml.safe_load(returndocs) if returndocs else {},
        metadata=metadata,
    )
<<<<<<< HEAD
    module_rst_path = os.path.join(
        output_folder, doc["module"] + "." + extension
    )
    with open(module_rst_path, "w") as fd:
=======

    doc["author"] = ensure_list(doc["author"])
    doc["description"] = ensure_list(doc["description"])
    convert_descriptions(doc["options"])
    convert_descriptions(doc["returndocs"])

    if "module" in doc:
        name = doc["module"]
        doc["plugin_type"] = "module"
    else:
        name = doc["name"].split(".")[-1]
        doc["module"] = name

    rst_path = os.path.join(output_folder, name + ".rst")
    with open(rst_path, "w") as fd:
>>>>>>> 56404aaf
        fd.write(template.render(doc))


def get_template(custom_template):
    env = Environment(loader=PackageLoader(__name__), trim_blocks=True)
    env.filters["ensure_list"] = ensure_list
    if custom_template:
        extension = custom_template.name.split('.')[-2]
        if extension not in _supported_templates:
            raise AttributeError(
                "Template type not supported. Template type must be one of "
                "the following types: {}".format(_supported_templates)
            )
        env.filters[extension + "_ify"] = globals()[extension + "_ify"]
        template = env.from_string(custom_template.read())
        custom_template.close()
    else:
        env.filters["rst_ify"] = rst_ify
        template = env.get_template("module.rst.j2")
        extension = "rst"
    return template, extension


def render_docs(output, modules, custom_template):
    template, extension = get_template(custom_template)
    for module in modules:
        render_module_docs(output, module, template, extension)


class ArgParser(argparse.ArgumentParser):
    """
    Argument parser that displays help on error
    """

    def error(self, message):
        sys.stderr.write("error: {}\n".format(message))
        self.print_help()
        sys.exit(2)


def create_argument_parser():
    parser = ArgParser(
        description="Ansible documentation extractor"
    )
    parser.add_argument(
        "output", help="Output folder",
    )
    parser.add_argument(
        "module", nargs="+",
        help="Module to extract documentation from",
    )
    parser.add_argument(
        "--template", type=argparse.FileType('r'),
        help="Custom Jinja2 template used to generate documentation."
    )
    return parser


def main():
    args = create_argument_parser().parse_args()
    render_docs(args.output, args.module, args.template)<|MERGE_RESOLUTION|>--- conflicted
+++ resolved
@@ -54,9 +54,6 @@
     return [value]
 
 
-<<<<<<< HEAD
-def render_module_docs(output_folder, module, template, extension):
-=======
 def convert_descriptions(data):
     for definition in data.values():
         if "description" in definition:
@@ -67,8 +64,7 @@
             convert_descriptions(definition["contains"])
 
 
-def render_module_docs(output_folder, module, template):
->>>>>>> 56404aaf
+def render_module_docs(output_folder, module, template, extension):
     print("Rendering {}".format(module))
     doc, examples, returndocs, metadata = plugin_docs.get_docstring(
         module, fragment_loader,
@@ -79,12 +75,6 @@
         returndocs=yaml.safe_load(returndocs) if returndocs else {},
         metadata=metadata,
     )
-<<<<<<< HEAD
-    module_rst_path = os.path.join(
-        output_folder, doc["module"] + "." + extension
-    )
-    with open(module_rst_path, "w") as fd:
-=======
 
     doc["author"] = ensure_list(doc["author"])
     doc["description"] = ensure_list(doc["description"])
@@ -98,25 +88,23 @@
         name = doc["name"].split(".")[-1]
         doc["module"] = name
 
-    rst_path = os.path.join(output_folder, name + ".rst")
-    with open(rst_path, "w") as fd:
->>>>>>> 56404aaf
+    output_path = os.path.join(
+        output_folder, doc["module"] + "." + extension
+    )
+    with open(output_path, "w") as fd:
         fd.write(template.render(doc))
 
 
-def get_template(custom_template):
+def get_template(custom_template, markdown):
     env = Environment(loader=PackageLoader(__name__), trim_blocks=True)
-    env.filters["ensure_list"] = ensure_list
     if custom_template:
-        extension = custom_template.name.split('.')[-2]
-        if extension not in _supported_templates:
-            raise AttributeError(
-                "Template type not supported. Template type must be one of "
-                "the following types: {}".format(_supported_templates)
-            )
-        env.filters[extension + "_ify"] = globals()[extension + "_ify"]
         template = env.from_string(custom_template.read())
         custom_template.close()
+        extension = "rst"
+    elif markdown:
+        env.filters["md_ify"] = md_ify
+        template = env.get_template("module.md.j2")
+        extension = "md"
     else:
         env.filters["rst_ify"] = rst_ify
         template = env.get_template("module.rst.j2")
@@ -124,10 +112,10 @@
     return template, extension
 
 
-def render_docs(output, modules, custom_template):
-    template, extension = get_template(custom_template)
+def render_docs(output, modules, custom_template, markdown):
+    template, extension = get_template(custom_template, markdown)
     for module in modules:
-        render_module_docs(output, module, template, extension)
+        render_module_docs(output, module, template, markdown)
 
 
 class ArgParser(argparse.ArgumentParser):
@@ -156,9 +144,13 @@
         "--template", type=argparse.FileType('r'),
         help="Custom Jinja2 template used to generate documentation."
     )
+    parser.add_argument(
+        "--markdown",
+        help="Generate markdown output files instead of rst."
+    )
     return parser
 
 
 def main():
     args = create_argument_parser().parse_args()
-    render_docs(args.output, args.module, args.template)+    render_docs(args.output, args.module, args.template, args.markdown)